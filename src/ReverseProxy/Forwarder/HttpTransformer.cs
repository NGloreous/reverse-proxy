// Copyright (c) Microsoft Corporation.
// Licensed under the MIT License.

using System;
using System.Diagnostics;
using System.Linq;
using System.Net.Http;
using System.Net.Http.Headers;
using System.Threading.Tasks;
using Microsoft.AspNetCore.Http;
using Microsoft.AspNetCore.Http.Features;
using Microsoft.Extensions.Primitives;
using Microsoft.Net.Http.Headers;
<<<<<<< HEAD
=======
using Yarp.ReverseProxy.Transforms.Builder;
>>>>>>> 82207002

namespace Yarp.ReverseProxy.Forwarder
{
    public class HttpTransformer
    {
        /// <summary>
        /// A default set of transforms that adds X-Forwarded-* headers, removes the original Host value and
        /// copies all other request and response fields and headers, except for some protocol specific values.
        /// </summary>
        public static readonly HttpTransformer Default;

        static HttpTransformer()
        {
            Default = TransformBuilder.CreateTransformer(new TransformBuilderContext());
        }

        /// <summary>
        /// Used to create derived instances.
        /// </summary>
        protected HttpTransformer() { }

        /// <summary>
        /// A callback that is invoked prior to sending the proxied request. All HttpRequestMessage fields are
        /// initialized except RequestUri, which will be initialized after the callback if no value is provided.
        /// See <see cref="RequestUtilities.MakeDestinationAddress(string, PathString, QueryString)"/> for constructing a custom request Uri.
        /// The string parameter represents the destination URI prefix that should be used when constructing the RequestUri.
        /// The headers are copied by the base implementation, excluding some protocol headers like HTTP/2 pseudo headers (":authority").
        /// </summary>
        /// <param name="httpContext">The incoming request.</param>
        /// <param name="proxyRequest">The outgoing proxy request.</param>
        /// <param name="destinationPrefix">The uri prefix for the selected destination server which can be used to create the RequestUri.</param>
        public virtual ValueTask TransformRequestAsync(HttpContext httpContext, HttpRequestMessage proxyRequest, string destinationPrefix)
        {
            foreach (var header in httpContext.Request.Headers)
            {
                var headerName = header.Key;
                var headerValue = header.Value;
                if (RequestUtilities.ShouldSkipRequestHeader(headerName))
                {
                    continue;
                }

                RequestUtilities.AddHeader(proxyRequest, headerName, headerValue);
            }

            // https://datatracker.ietf.org/doc/html/rfc7230#section-3.3.3
            // If a message is received with both a Transfer-Encoding and a
            // Content-Length header field, the Transfer-Encoding overrides the
            // Content-Length.  Such a message might indicate an attempt to
            // perform request smuggling (Section 9.5) or response splitting
            // (Section 9.4) and ought to be handled as an error.  A sender MUST
            // remove the received Content-Length field prior to forwarding such
            // a message downstream.
            if (httpContext.Request.Headers.ContainsKey(HeaderNames.TransferEncoding)
                && httpContext.Request.Headers.ContainsKey(HeaderNames.ContentLength))
            {
                proxyRequest.Content?.Headers.Remove(HeaderNames.ContentLength);
            }

<<<<<<< HEAD
=======
            // https://datatracker.ietf.org/doc/html/rfc7540#section-8.1.2.2
            // The only exception to this is the TE header field, which MAY be
            // present in an HTTP/2 request; when it is, it MUST NOT contain any
            // value other than "trailers".
            if (ProtocolHelper.IsHttp2OrGreater(httpContext.Request.Protocol))
            {
                var te = httpContext.Request.Headers.GetCommaSeparatedValues(HeaderNames.TE);
                if (te != null)
                {
                    for (var i = 0; i < te.Length; i++)
                    {
                        if (string.Equals(te[i], "trailers", StringComparison.OrdinalIgnoreCase))
                        {
                            var added = proxyRequest.Headers.TryAddWithoutValidation(HeaderNames.TE, te[i]);
                            Debug.Assert(added);
                            break;
                        }
                    }
                }
            }

>>>>>>> 82207002
            return default;
        }

        /// <summary>
        /// A callback that is invoked when the proxied response is received. The status code and reason phrase will be copied
        /// to the HttpContext.Response before the callback is invoked, but may still be modified there. The headers will be
        /// copied to HttpContext.Response.Headers by the base implementation, excludes certain protocol headers like
        /// `Transfer-Encoding: chunked`.
        /// </summary>
        /// <param name="httpContext">The incoming request.</param>
        /// <param name="proxyResponse">The response from the destination. This can be null if the destination did not respond.</param>
        /// <returns>A bool indicating if the response should be proxied to the client or not. A derived implementation 
        /// that returns false may send an alternate response inline or return control to the caller for it to retry, respond, 
        /// etc.</returns>
        public virtual ValueTask<bool> TransformResponseAsync(HttpContext httpContext, HttpResponseMessage? proxyResponse)
        {
            if (proxyResponse == null)
            {
                return new ValueTask<bool>(false);
            }

            var responseHeaders = httpContext.Response.Headers;
            CopyResponseHeaders(proxyResponse.Headers, responseHeaders);
            if (proxyResponse.Content != null)
            {
                CopyResponseHeaders(proxyResponse.Content.Headers, responseHeaders);
            }

            // https://datatracker.ietf.org/doc/html/rfc7230#section-3.3.3
            // If a message is received with both a Transfer-Encoding and a
            // Content-Length header field, the Transfer-Encoding overrides the
            // Content-Length.  Such a message might indicate an attempt to
            // perform request smuggling (Section 9.5) or response splitting
            // (Section 9.4) and ought to be handled as an error.  A sender MUST
            // remove the received Content-Length field prior to forwarding such
            // a message downstream.
            if (proxyResponse.Content != null
                && proxyResponse.Headers.TryGetValues(HeaderNames.TransferEncoding, out var _)
                && proxyResponse.Content.Headers.TryGetValues(HeaderNames.ContentLength, out var _))
            {
                httpContext.Response.Headers.Remove(HeaderNames.ContentLength);
            }

            return new ValueTask<bool>(true);
        }

        /// <summary>
        /// A callback that is invoked after the response body to modify trailers, if supported. The trailers will be
        /// copied to the HttpContext.Response by the base implementation.
        /// </summary>
        /// <param name="httpContext">The incoming request.</param>
        /// <param name="proxyResponse">The response from the destination.</param>
        public virtual ValueTask TransformResponseTrailersAsync(HttpContext httpContext, HttpResponseMessage proxyResponse)
        {
            // NOTE: Deliberately not using `context.Response.SupportsTrailers()`, `context.Response.AppendTrailer(...)`
            // because they lookup `IHttpResponseTrailersFeature` for every call. Here we do it just once instead.
            var responseTrailersFeature = httpContext.Features.Get<IHttpResponseTrailersFeature>();
            var outgoingTrailers = responseTrailersFeature?.Trailers;
            if (outgoingTrailers != null && !outgoingTrailers.IsReadOnly)
            {
                // Note that trailers, if any, should already have been declared in Proxy's response
                // by virtue of us having proxied all response headers in step 6.
                CopyResponseHeaders(proxyResponse.TrailingHeaders, outgoingTrailers);
            }

            return default;
        }


        private static void CopyResponseHeaders(HttpHeaders source, IHeaderDictionary destination)
        {
            foreach (var header in source)
            {
                var headerName = header.Key;
                if (RequestUtilities.ShouldSkipResponseHeader(headerName))
                {
                    continue;
                }

                Debug.Assert(header.Value is string[]);
                var values = header.Value as string[] ?? header.Value.ToArray();
                // We want to append to any prior values, if any.
                // Not using Append here because it skips empty headers.
                values = StringValues.Concat(destination[headerName], values);
                destination[headerName] = values;
            }
        }
    }
}<|MERGE_RESOLUTION|>--- conflicted
+++ resolved
@@ -11,10 +11,7 @@
 using Microsoft.AspNetCore.Http.Features;
 using Microsoft.Extensions.Primitives;
 using Microsoft.Net.Http.Headers;
-<<<<<<< HEAD
-=======
 using Yarp.ReverseProxy.Transforms.Builder;
->>>>>>> 82207002
 
 namespace Yarp.ReverseProxy.Forwarder
 {
@@ -74,8 +71,6 @@
                 proxyRequest.Content?.Headers.Remove(HeaderNames.ContentLength);
             }
 
-<<<<<<< HEAD
-=======
             // https://datatracker.ietf.org/doc/html/rfc7540#section-8.1.2.2
             // The only exception to this is the TE header field, which MAY be
             // present in an HTTP/2 request; when it is, it MUST NOT contain any
@@ -97,7 +92,6 @@
                 }
             }
 
->>>>>>> 82207002
             return default;
         }
 
